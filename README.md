Audio File Tempo Estimator  
(c) 2017 Jonathan Dameron

C++11 utility that performs multi-threaded digital signal processing of raw audio data to estimate the musical tempo.

Build Instructions
------------------

Required packages:

<<<<<<< HEAD
=======
libfftw3-3  
>>>>>>> 03c7fd06
libfftw3-dev  
libboost-thread-dev

cd <source directory>  
mkdir build  
cmake ..  
make

If the build succeeds, the output binary will appear in "bin".

Usage Instructions
------------------

The Audio File Tempo Estimator reads music data in the form of a .wav file (uncompressed PCM), attempts to estimate the tempo of the music, and outputs a new .wav file with metronome click sounds marking the beats.

bin/jon_dameron_tempo_estimator -i INPUT_WAV_FILE [-f FFT_PROFILES_PER_SEC]

The output file name will match that of the input, with extension ".TEMPO.wav" instead of ".wav".

Source Code Notes
-----------------

<<<<<<< HEAD
For sake of simplicity, most functions that can fail return their error status in the form of a string; an empty string is indicative of success.
=======
For sake of simplicity, most functions that can fail return their error status in the form of a string; an empty string is indicative of success.
>>>>>>> 03c7fd06
<|MERGE_RESOLUTION|>--- conflicted
+++ resolved
@@ -8,10 +8,6 @@
 
 Required packages:
 
-<<<<<<< HEAD
-=======
-libfftw3-3  
->>>>>>> 03c7fd06
 libfftw3-dev  
 libboost-thread-dev
 
@@ -34,8 +30,4 @@
 Source Code Notes
 -----------------
 
-<<<<<<< HEAD
-For sake of simplicity, most functions that can fail return their error status in the form of a string; an empty string is indicative of success.
-=======
-For sake of simplicity, most functions that can fail return their error status in the form of a string; an empty string is indicative of success.
->>>>>>> 03c7fd06
+For sake of simplicity, most functions that can fail return their error status in the form of a string; an empty string is indicative of success.